--- conflicted
+++ resolved
@@ -38,12 +38,8 @@
 fn repl(_sysinfo: &System) {
     let mut input = String::new();
     while prompt(&mut input) {
-<<<<<<< HEAD
         let mut vm = VirtualMachine::init_vm(&input);
         benchmark!(vm.interpret());
-=======
-        benchmark!(interpret(vm, &input));
->>>>>>> 92884484
 
         #[cfg(feature = "bench")]
         if let Some(proc) = _sysinfo.process(sysinfo::get_current_pid().unwrap()) {
@@ -55,28 +51,9 @@
     }
 }
 
-<<<<<<< HEAD
 fn run_code(code: &str) {
     let mut vm = VirtualMachine::init_vm(&code);
     benchmark!(vm.interpret());
-=======
-fn interpret(vm: &mut VirtualMachine, code: &str) {
-    let stderr = io::stderr();
-    let mut handle = stderr.lock();
-    match vm.interpret(code) {
-        vm::InterpretResult::InterpretOk => writeln!(handle, "{}", "").unwrap(),
-        vm::InterpretResult::InterpretCompileError => {
-            writeln!(handle, "{}", "[COMPILE_ERROR]").unwrap()
-        }
-        vm::InterpretResult::InterpretRuntimeError => {
-            writeln!(handle, "{}", "[RUNTIME_ERROR]").unwrap()
-        }
-    }
-}
-
-fn run_code(vm: &mut VirtualMachine, code: &str) {
-    benchmark!(vm.interpret(code));
->>>>>>> 92884484
     vm.free_vm();
 }
 
